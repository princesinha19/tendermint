## v0.32.9

\*\*

This release contains breaking changes to the `Block#Header`, specifically
`NumTxs` and `TotalTxs` were removed (\#2521). Here's how this change affects
different modules:

- apps: it breaks the ABCI header field numbering
- state: it breaks the format of `State` on disk
- RPC: all RPC requests which expose the header broke
- Go API: the `Header` broke
- P2P: since blocks go over the wire, technically the P2P protocol broke

Also, blocks are significantly smaller 🔥 because we got rid of the redundant
information in `Block#LastCommit`. `Commit` now mainly consists of a signature
and a validator address plus a timestamp. Note we may remove the validator
address & timestamp fields in the future (see ADR-25).

Special thanks to external contributors on this release:
@erikgrinaker, @PSalant726, @gchaincl, @gregzaitsev, @princesinha19, @Stumble

Friendly reminder, we have a [bug bounty
program](https://hackerone.com/tendermint).

### BREAKING CHANGES:

- CLI/RPC/Config

  - [rpc] \#3471 Paginate `/validators` response (default: 30 vals per page)
  - [rpc] \#3188 Remove `BlockMeta` in `ResultBlock` in favor of `BlockId` for `/block`
  - [rpc] `/block_results` response format updated (see RPC docs for details)
    ```
    {
      "jsonrpc": "2.0",
      "id": "",
      "result": {
        "height": "2109",
        "txs_results": null,
        "begin_block_events": null,
        "end_block_events": null,
        "validator_updates": null,
        "consensus_param_updates": null
      }
    }
    ```
  - [rpc] [\#4141](https://github.com/tendermint/tendermint/pull/4141) Remove `#event` suffix from the ID in event responses.
    `{"jsonrpc": "2.0", "id": 0, "result": ...}`
  - [rpc] [\#4141](https://github.com/tendermint/tendermint/pull/4141) Switch to integer IDs instead of `json-client-XYZ`
    ```
    id=0 method=/subscribe
    id=0 result=...
    id=1 method=/abci_query
    id=1 result=...
    ```
    - ID is unique for each request;
    - Request.ID is now optional. Notification is a Request without an ID. Previously ID="" or ID=0 were considered as notifications.

  - [config] \#4046 Rename tag(s) to CompositeKey & places where tag is still present it was renamed to event or events. Find how a compositeKey is constructed [here](https://github.com/tendermint/tendermint/blob/6d05c531f7efef6f0619155cf10ae8557dd7832f/docs/app-dev/indexing-transactions.md)
    - You will have to generate a new config for your Tendermint node(s)

- Apps

  - [tm-bench] Removed tm-bench in favor of [tm-load-test](https://github.com/interchainio/tm-load-test)

- Go API

  - [rpc/client] \#3471 `Validators` now requires two more args: `page` and `perPage`
  - [libs/common] \#3262 Make error the last parameter of `Task` (@PSalant726)
  - [cs/types] \#3262 Rename `GotVoteFromUnwantedRoundError` to `ErrGotVoteFromUnwantedRound` (@PSalant726)
  - [libs/common] \#3862 Remove `errors.go` from `libs/common`
  - [libs/common] \#4230 Move `KV` out of common to its own pkg
  - [libs/common] \#4230 Rename `cmn.KVPair(s)` to `kv.Pair(s)`s
  - [libs/common] \#4232 Move `Service` & `BaseService` from `libs/common` to `libs/service`
  - [libs/common] \#4232 Move `common/nil.go` to `types/utils.go` & make the functions private
  - [libs/common] \#4231 Move random functions from `libs/common` into pkg `rand`
  - [libs/common] \#4237 Move byte functions from `libs/common` into pkg `bytes`
  - [libs/common] \#4237 Move throttletimer functions from `libs/common` into pkg `timer`
  - [libs/common] \#4237 Move tempfile functions from `libs/common` into pkg `tempfile`
  - [libs/common] \#4240 Move os functions from `libs/common` into pkg `os`
  - [libs/common] \#4240 Move net functions from `libs/common` into pkg `net`
  - [libs/common] \#4240 Move mathematical functions and types out of `libs/common` to `math` pkg
  - [libs/common] \#4240 Move string functions out of `libs/common` to `strings` pkg
  - [libs/common] \#4240 Move async functions out of `libs/common` to `async` pkg
  - [libs/common] \#4240 Move bit functions out of `libs/common` to `bits` pkg
  - [libs/common] \#4240 Move cmap functions out of `libs/common` to `cmap` pkg
  - [libs/common] \#4258 Remove `Rand` from all `rand` pkg functions


- Blockchain Protocol

  - [abci] \#2521 Remove `TotalTxs` and `NumTxs` from `Header`
  - [types] [\#4151](https://github.com/tendermint/tendermint/pull/4151) Enforce ordering of votes in DuplicateVoteEvidence to be lexicographically sorted on BlockID
  - [types] \#1648 Change `Commit` to consist of just signatures

- P2P Protocol

  - [p2p] [\#3668](https://github.com/tendermint/tendermint/pull/3668) Make `SecretConnection` non-malleable

- [proto] [\#3986](https://github.com/tendermint/tendermint/pull/3986) Prefix protobuf types to avoid name conflicts.
  - ABCI becomes `tendermint.abci.types` with the new API endpoint `/tendermint.abci.types.ABCIApplication/`
  - core_grpc becomes `tendermint.rpc.grpc` with the new API endpoint `/tendermint.rpc.grpc.BroadcastAPI/`
  - merkle becomes `tendermint.crypto.merkle`
  - libs.common becomes `tendermint.libs.common`
  - proto3 becomes `tendermint.types.proto3`

### FEATURES:

- [p2p] \#4053 Add `unconditional_peer_ids` and `persistent_peers_max_dial_period` config variables (see ADR-050) (@dongsam)
- [tools] [\#4227](https://github.com/tendermint/tendermint/pull/4227) Implement `tendermint debug kill` and
  `tendermint debug dump` commands for Tendermint node debugging functionality. See `--help` in both
  commands for further documentation and usage.
- [cli] \#4234 Add `--db_backend and --db_dir` flags (@princesinha19)
- [cli] \#4113 Add optional `--genesis_hash` flag to check genesis hash upon startup
- [config] \#3831 Add support for [RocksDB](https://rocksdb.org/) (@Stumble)
<<<<<<< HEAD
- [rpc] [\#3333] Add `order_by` to `/tx_search` endpoint, allowing to change default ordering from asc to desc (more in the future) (@princesinha19)
=======
- [metrics] \#4263 Add
  - `consensus_validator_power`: track your validators power
  - `consensus_validator_last_signed_height`: track at which height the validator last signed
  - `consensus_validator_missed_blocks`: total amount of missed blocks for a validator
  as gauges in prometheus for validator specific metrics
>>>>>>> 7368ba35

### IMPROVEMENTS:

- [rpc] \#3188 Added `block_size` to `BlockMeta` this is reflected in `/blockchain`
- [types] \#2521 Add `NumTxs` to `BlockMeta` and `EventDataNewBlockHeader`
- [docs] [\#4111](https://github.com/tendermint/tendermint/issues/4111) Replaced dead whitepaper link in README.md
- [p2p] [\#4185](https://github.com/tendermint/tendermint/pull/4185) Simplify `SecretConnection` handshake with merlin
- [cli] [\#4065](https://github.com/tendermint/tendermint/issues/4065) Add `--consensus.create_empty_blocks_interval` flag (@jgimeno)
- [docs] [\#4065](https://github.com/tendermint/tendermint/issues/4065) Document `--consensus.create_empty_blocks_interval` flag (@jgimeno)
- [crypto] [\#4190](https://github.com/tendermint/tendermint/pull/4190) Added SR25519 signature scheme
- [abci] [\#4177] kvstore: Return `LastBlockHeight` and `LastBlockAppHash` in `Info` (@princesinha19)
- [rpc] [\#2741](https://github.com/tendermint/tendermint/issues/2741) Add `proposer` to `/consensus_state` response (@princesinha19)

### BUG FIXES:

- [rpc/lib][\#4051](https://github.com/tendermint/tendermint/pull/4131) Fix RPC client, which was previously resolving https protocol to http (@yenkhoon)
- [rpc] [\#4141](https://github.com/tendermint/tendermint/pull/4141) JSONRPCClient: validate that Response.ID matches Request.ID
- [rpc] [\#4141](https://github.com/tendermint/tendermint/pull/4141) WSClient: check for unsolicited responses
- [types] [\4164](https://github.com/tendermint/tendermint/pull/4164) Prevent temporary power overflows on validator updates
- [cs] \#4069 Don't panic when block meta is not found in store (@gregzaitsev)
- [types] \#4164 Prevent temporary power overflows on validator updates (joint
  efforts of @gchaincl and @ancazamfir)
- [p2p] \#4140 `SecretConnection`: use the transcript solely for authentication (i.e. MAC)
- [consensus/types] \#4243 fix BenchmarkRoundStateDeepCopy panics (@cuonglm)<|MERGE_RESOLUTION|>--- conflicted
+++ resolved
@@ -113,15 +113,12 @@
 - [cli] \#4234 Add `--db_backend and --db_dir` flags (@princesinha19)
 - [cli] \#4113 Add optional `--genesis_hash` flag to check genesis hash upon startup
 - [config] \#3831 Add support for [RocksDB](https://rocksdb.org/) (@Stumble)
-<<<<<<< HEAD
 - [rpc] [\#3333] Add `order_by` to `/tx_search` endpoint, allowing to change default ordering from asc to desc (more in the future) (@princesinha19)
-=======
 - [metrics] \#4263 Add
   - `consensus_validator_power`: track your validators power
   - `consensus_validator_last_signed_height`: track at which height the validator last signed
   - `consensus_validator_missed_blocks`: total amount of missed blocks for a validator
   as gauges in prometheus for validator specific metrics
->>>>>>> 7368ba35
 
 ### IMPROVEMENTS:
 
